--- conflicted
+++ resolved
@@ -12,13 +12,8 @@
     "paragraph",
     "multi-root ready"
   ],
-<<<<<<< HEAD
   "version": "17.8.0",
-  "publisher": "stkb",
-=======
-  "version": "1.16.3",
   "publisher": "dnut",
->>>>>>> abc0b6d8
   "icon": "logo.png",
   "repository": {
     "type": "git",
